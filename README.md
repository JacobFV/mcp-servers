# Model Context Protocol servers

This repository is a collection of *reference implementations* for the [Model Context Protocol](https://modelcontextprotocol.io/) (MCP), as well as references
to community built servers and additional resources.

The servers in this repository showcase the versatility and extensibility of MCP, demonstrating how it can be used to give Large Language Models (LLMs) secure, controlled access to tools and data sources.
Each MCP server is implemented with either the [Typescript MCP SDK](https://github.com/modelcontextprotocol/typescript-sdk) or [Python MCP SDK](https://github.com/modelcontextprotocol/python-sdk).

## 🌟 Reference Servers

These servers aim to demonstrate MCP features and the Typescript and Python SDK.

- **[AWS KB Retrieval](src/aws-kb-retrieval-server)** - Retrieval from AWS Knowledge Base using Bedrock Agent Runtime
- **[Brave Search](src/brave-search)** - Web and local search using Brave's Search API
- **[EverArt](src/everart)** - AI image generation using various models
- **[Everything](src/everything)** - Reference / test server with prompts, resources, and tools
- **[Fetch](src/fetch)** - Web content fetching and conversion for efficient LLM usage
- **[Filesystem](src/filesystem)** - Secure file operations with configurable access controls
- **[Git](src/git)** - Tools to read, search, and manipulate Git repositories
- **[GitHub](src/github)** - Repository management, file operations, and GitHub API integration
- **[GitLab](src/gitlab)** - GitLab API, enabling project management
- **[Google Drive](src/gdrive)** - File access and search capabilities for Google Drive
- **[Google Maps](src/google-maps)** - Location services, directions, and place details
- **[Memory](src/memory)** - Knowledge graph-based persistent memory system
- **[PostgreSQL](src/postgres)** - Read-only database access with schema inspection
- **[Puppeteer](src/puppeteer)** - Browser automation and web scraping
- **[Sentry](src/sentry)** - Retrieving and analyzing issues from Sentry.io
- **[Sequential Thinking](src/sequentialthinking)** - Dynamic and reflective problem-solving through thought sequences
- **[Slack](src/slack)** - Channel management and messaging capabilities
- **[Sqlite](src/sqlite)** - Database interaction and business intelligence capabilities
- **[Time](src/time)** - Time and timezone conversion capabilities

## 🤝 Third-Party Servers

### 🎖️ Official Integrations

Official integrations are maintained by companies building production ready MCP servers for their platforms.

- <img height="12" width="12" src="https://axiom.co/favicon.ico" alt="Axiom Logo" /> **[Axiom](https://github.com/axiomhq/mcp-server-axiom)** - Query and analyze your Axiom logs, traces, and all other event data in natural language
- <img height="12" width="12" src="https://browserbase.com/favicon.ico" alt="Browserbase Logo" /> **[Browserbase](https://github.com/browserbase/mcp-server-browserbase)** - Automate browser interactions in the cloud (e.g. web navigation, data extraction, form filling, and more)
- <img height="12" width="12" src="https://cdn.simpleicons.org/cloudflare" /> **[Cloudflare](https://github.com/cloudflare/mcp-server-cloudflare)** - Deploy, configure & interrogate your resources on the Cloudflare developer platform (e.g. Workers/KV/R2/D1)
- **[Raygun](https://github.com/MindscapeHQ/mcp-server-raygun)** - Interact with your crash reporting and real using monitoring data on your Raygun account
- **[Obsidian Markdown Notes](https://github.com/calclavia/mcp-obsidian)** - Read and search through your Obsidian vault or any directory containing Markdown notes
- <img height="12" width="12" src="https://e2b.dev/favicon.ico" alt="E2B Logo" /> **[E2B](https://github.com/e2b-dev/mcp-server)** - Run code in secure sandboxes hosted by [E2B](https://e2b.dev)
- <img height="12" width="12" src="https://exa.ai/images/favicon-32x32.png" alt="Exa Logo" /> **[Exa](https://github.com/exa-labs/exa-mcp-server)** - Search Engine made for AIs by [Exa](https://exa.ai)
- <img height="12" width="12" src="https://cdn.simpleicons.org/jetbrains" /> **[JetBrains](https://github.com/JetBrains/mcp-jetbrains)** – Work on your code with JetBrains IDEs
- **[Needle](https://github.com/JANHMS/needle-mcp)** - Production-ready RAG out of the box to search and retrieve data from your own documents.
- **[Neon](https://github.com/neondatabase/mcp-server-neon)** - Interact with the Neon serverless Postgres platform
- <img height="12" width="12" src="https://neo4j.com/favicon.ico" alt="Neo4j Logo" /> **[Neo4j](https://github.com/neo4j-contrib/mcp-neo4j/)** - Neo4j graph database server (schema + read/write-cypher) and separate graph database backed memory 
- <img height="12" width="12" src="https://www.tinybird.co/favicon.ico" alt="Tinybird Logo" /> **[Tinybird](https://github.com/tinybirdco/mcp-tinybird)** - Interact with Tinybird serverless ClickHouse platform
- <img height="12" width="12" src="https://pics.fatwang2.com/56912e614b35093426c515860f9f2234.svg" /> [Search1API](https://github.com/fatwang2/search1api-mcp) - One API for Search, Crawling, and Sitemaps
- <img height="12" width="12" src="https://qdrant.tech/img/brand-resources-logos/logomark.svg" /> **[Qdrant](https://github.com/qdrant/mcp-server-qdrant/)** - Implement semantic memory layer on top of the Qdrant vector search engine
- <img height="12" width="12" src="https://metoro.io/static/images/logos/Metoro.svg" /> **[Metoro](https://github.com/metoro-io/metoro-mcp-server)** - Query and interact with kubernetes environments monitored by Metoro
- <img height="12" width ="12" src="https://www.meilisearch.com/favicon.ico" alt="Meilisearch Logo" /> **[Meilisearch](https://github.com/meilisearch/meilisearch-mcp)** - Interact & query with Meilisearch (Full-text & semantic search API)
- <img height="12" width ="12" src="https://www.motherduck.com/favicon.ico" alt="MotherDuck Logo" /> **[MotherDuck](https://github.com/motherduckdb/mcp-server-motherduck)** - Query and analyze data with MotherDuck and local DuckDB
- <img height="12" width ="12" src="https://kagi.com/favicon.ico" alt="Kagi Logo" /> **[Kagi Search](https://github.com/kagisearch/kagimcp)** - Search the web using Kagi's search API

### 🌎 Community Servers

A growing set of community-developed and maintained servers demonstrates various applications of MCP across different domains.

> **Note:** Community servers are **untested** and should be used at **your own risk**. They are not affiliated with or endorsed by Anthropic.

- **[MCP Installer](https://github.com/anaisbetts/mcp-installer)** - This server is a server that installs other MCP servers for you.
- **[NS Travel Information](https://github.com/r-huijts/ns-mcp-server)** - Access Dutch Railways (NS) real-time train travel information and disruptions through the official NS API.
- **[Spotify](https://github.com/varunneal/spotify-mcp)** - This MCP allows an LLM to play and use Spotify. 
- **[Inoyu](https://github.com/sergehuber/inoyu-mcp-unomi-server)** - Interact with an Apache Unomi CDP customer data platform to retrieve and update customer profiles
- **[Vega-Lite](https://github.com/isaacwasserman/mcp-vegalite-server)** - Generate visualizations from fetched data using the VegaLite format and renderer.
- **[Snowflake](https://github.com/isaacwasserman/mcp-snowflake-server)** - This MCP server enables LLMs to interact with Snowflake databases, allowing for secure and controlled data operations.
- **[MySQL](https://github.com/designcomputer/mysql_mcp_server)** (by DesignComputer) - MySQL database integration in Python with configurable access controls and schema inspection
- **[MySQL](https://github.com/benborla/mcp-server-mysql)** (by benborla) - MySQL database integration in NodeJS with configurable access controls and schema inspection
- **[MSSQL](https://github.com/aekanun2020/mcp-server/)** - MSSQL database integration with configurable access controls and schema inspection
- **[BigQuery](https://github.com/LucasHild/mcp-server-bigquery)** (by LucasHild) - This server enables LLMs to inspect database schemas and execute queries on BigQuery.
- **[BigQuery](https://github.com/ergut/mcp-bigquery-server)** (by ergut) - Server implementation for Google BigQuery integration that enables direct BigQuery database access and querying capabilities
- **[Todoist](https://github.com/abhiz123/todoist-mcp-server)** - Interact with Todoist to manage your tasks.
- **[Tavily search](https://github.com/RamXX/mcp-tavily)** - An MCP server for Tavily's search & news API, with explicit site inclusions/exclusions
- **[Linear](https://github.com/jerhadf/linear-mcp-server)** - Allows LLM to interact with Linear's API for project management, including searching, creating, and updating issues.
- **[DevRev](https://github.com/kpsunil97/devrev-mcp-server)** - An MCP server to integrate with DevRev APIs to search through your DevRev Knowledge Graph where objects can be imported from diff. sources listed [here](https://devrev.ai/docs/import#available-sources).
- **[Playwright](https://github.com/executeautomation/mcp-playwright)** - This MCP Server will help you run browser automation and webscraping using Playwright
- **[AWS](https://github.com/rishikavikondala/mcp-server-aws)** - Perform operations on your AWS resources using an LLM
- **[LlamaCloud](https://github.com/run-llama/mcp-server-llamacloud)** (by marcusschiesser) - Integrate the data stored in a managed index on [LlamaCloud](https://cloud.llamaindex.ai/)
- **[Any Chat Completions](https://github.com/pyroprompts/any-chat-completions-mcp)** - Interact with any OpenAI SDK Compatible Chat Completions API like OpenAI, Perplexity, Groq, xAI and many more.
- **[Windows CLI](https://github.com/SimonB97/win-cli-mcp-server)** - MCP server for secure command-line interactions on Windows systems, enabling controlled access to PowerShell, CMD, and Git Bash shells.
- **[OpenRPC](https://github.com/shanejonas/openrpc-mpc-server)** - Interact with and discover JSON-RPC APIs via [OpenRPC](https://open-rpc.org).
- **[FireCrawl](https://github.com/vrknetha/mcp-server-firecrawl)** - Advanced web scraping with JavaScript rendering, PDF support, and smart rate limiting
- **[AlphaVantage](https://github.com/calvernaz/alphavantage)** - MCP server for stock market data API [AlphaVantage](https://www.alphavantage.co)
- **[Docker](https://github.com/ckreiling/mcp-server-docker)** - Integrate with Docker to manage containers, images, volumes, and networks.
- **[Kubernetes](https://github.com/Flux159/mcp-server-kubernetes)** - Connect to Kubernetes cluster and manage pods, deployments, and services.
- **[OpenAPI](https://github.com/snaggle-ai/openapi-mcp-server)** - Interact with [OpenAPI](https://www.openapis.org/) APIs.
- **[Pandoc](https://github.com/vivekVells/mcp-pandoc)** - MCP server for seamless document format conversion using Pandoc, supporting Markdown, HTML, and plain text, with other formats like PDF, csv and docx in development.
- **[Pinecone](https://github.com/sirmews/mcp-pinecone)** - MCP server for searching and uploading records to Pinecone. Allows for simple RAG features, leveraging Pinecone's Inference API.
- **[HuggingFace Spaces](https://github.com/evalstate/mcp-hfspace)** - Server for using HuggingFace Spaces, supporting Open Source Image, Audio, Text Models and more. Claude Desktop mode for easy integration.
- **[ChatSum](https://github.com/mcpso/mcp-server-chatsum)** - Query and Summarize chat messages with LLM. by [mcpso](https://mcp.so)
- **[Data Exploration](https://github.com/reading-plus-ai/mcp-server-data-exploration)** - MCP server for autonomous data exploration on .csv-based datasets, providing intelligent insights with minimal effort. NOTE: Will execute arbitrary Python code on your machine, please use with caution!
- **[Rememberizer AI](https://github.com/skydeckai/mcp-server-rememberizer)** - An MCP server designed for interacting with the Rememberizer data source, facilitating enhanced knowledge retrieval.
- **[FlightRadar24](https://github.com/sunsetcoder/flightradar24-mcp-server)** - A Claude Desktop MCP server that helps you track flights in real-time using Flightradar24 data.
- **[X (Twitter)](https://github.com/vidhupv/x-mcp)** (by vidhupv) - Create, manage and publish X/Twitter posts directly through Claude chat.
- **[X (Twitter)](https://github.com/EnesCinr/twitter-mcp)** (by EnesCinr) - Interact with twitter API. Post tweets and search for tweets by query.
- **[RAG Web Browser](https://github.com/apify/mcp-server-rag-web-browser)** An MCP server for Apify's RAG Web Browser Actor to perform web searches, scrape URLs, and return content in Markdown.
- **[XMind](https://github.com/apeyroux/mcp-xmind)** - Read and search through your XMind directory containing XMind files.
- **[oatpp-mcp](https://github.com/oatpp/oatpp-mcp)** - C++ MCP integration for Oat++. Use [Oat++](https://oatpp.io) to build MCP servers.
- **[coin_api_mcp](https://github.com/longmans/coin_api_mcp)** - Provides access to [coinmarketcap](https://coinmarketcap.com/) cryptocurrency data.
- **[Contentful-mcp](https://github.com/ivo-toby/contentful-mcp)** - Read, update, delete, publish content in your [Contentful](https://contentful.com) space(s) from this MCP Server.
- **[Home Assistant](https://github.com/tevonsb/homeassistant-mcp)** - Interact with [Home Assistant](https://www.home-assistant.io/) including viewing and controlling lights, switches, sensors, and all other Home Assistant entities.
- **[Salesforce MCP](https://github.com/smn2gnt/MCP-Salesforce)** - Interact with Salesforce Data and Metadata
- **[cognee-mcp](https://github.com/topoteretes/cognee-mcp-server)** - GraphRAG memory server with customizable ingestion, data processing and search
- **[Airtable](https://github.com/domdomegg/airtable-mcp-server)** - Read and write access to [Airtable](https://airtable.com/) databases, with schema inspection.
- **[mcp-k8s-go](https://github.com/strowk/mcp-k8s-go)** - Golang-based Kubernetes server for MCP to browse pods and their logs, events, namespaces and more. Built to be extensible.
- **[Notion](https://github.com/v-3/notion-server)** (by v-3) - Notion MCP integration. Search, Read, Update, and Create pages through Claude chat.
- **[Notion](https://github.com/suekou/mcp-notion-server)** (by suekou) - Interact with Notion API.
- **[TMDB](https://github.com/Laksh-star/mcp-server-tmdb)** - This MCP server integrates with The Movie Database (TMDB) API to provide movie information, search capabilities, and recommendations.
- **[MongoDB](https://github.com/kiliczsh/mcp-mongo-server)** - A Model Context Protocol Server for MongoDB.
- **[Airtable](https://github.com/felores/airtable-mcp)** - Airtable Model Context Protocol Server.
- **[Atlassian](https://github.com/sooperset/mcp-atlassian)** - Interact with Atlassian Cloud products (Confluence and Jira) including searching/reading Confluence spaces/pages, accessing Jira issues, and project metadata.
- **[Google Tasks](https://github.com/zcaceres/gtasks-mcp)** - Google Tasks API Model Context Protocol Server.
<<<<<<< HEAD
- **[Fetch](https://github.com/zcaceres/fetch-mcp)** - A server that flexibly fetches HTML, JSON, Markdown, or plaintext
- **[Google Calendar](https://github.com/v-3/google-calendar)** - Integration with Google Calendar to check schedules, find time, and add/delete events
=======
- **[Fetch](https://github.com/zcaceres/fetch-mcp)** - A server that flexibly fetches HTML, JSON, Markdown, or plaintext.
- **[Glean](https://github.com/longyi1207/glean-mcp-server)** - A server that uses Glean API to search and chat.
- **[AWS S3](https://github.com/aws-samples/sample-mcp-server-s3)** - A sample MCP server for AWS S3 that flexibly fetches objects from S3 such as PDF documents
- **[Elasticsearch](https://github.com/cr7258/elasticsearch-mcp-server)** - MCP server implementation that provides Elasticsearch interaction.
- **[Cloudinary](https://github.com/felores/cloudinary-mcp-server)** - Cloudinary Model Context Protocol Server to upload media to Cloudinary and get back the media link and details.
- **[Anki](https://github.com/scorzeth/anki-mcp-server)** - An MCP server for interacting with your [Anki](https://apps.ankiweb.net) decks and cards.
- **[Keycloak MCP](https://github.com/ChristophEnglisch/keycloak-model-context-protocol)** - This MCP server enables natural language interaction with Keycloak for user and realm management including creating, deleting, and listing users and realms.
- **[Scholarly](https://github.com/adityak74/mcp-scholarly)** - A MCP server to search for scholarly and academic articles.
- **[Chroma](https://github.com/privetin/chroma)** - Vector database server for semantic document search and metadata filtering, built on Chroma
- **[Markdownify](https://github.com/zcaceres/mcp-markdownify-server)** - MCP to convert almost anything to Markdown (PPTX, HTML, PDF, Youtube Transcripts and more)
- **[Minima](https://github.com/dmayboroda/minima)** - MCP server for RAG on local files

## 📚 Frameworks

These are high-level frameworks that make it easier to build MCP servers.

* [FastMCP](https://github.com/punkpeye/fastmcp) (TypeScript)
* [EasyMCP](https://github.com/zcaceres/easy-mcp/) (TypeScript)

>>>>>>> 4c6dcc33

## 📚 Resources

Additional resources on MCP.

- **[Awesome MCP Servers by punkpeye](https://github.com/punkpeye/awesome-mcp-servers)** (**[website](https://glama.ai/mcp/servers)**) - A curated list of MCP servers by **[Frank Fiegel](https://github.com/punkpeye)**
- **[Awesome MCP Servers by wong2](https://github.com/wong2/awesome-mcp-servers)** (**[website](https://mcpservers.org)**) - A curated list of MCP servers by **[wong2](https://github.com/wong2)**
- **[Awesome MCP Servers by appcypher](https://github.com/appcypher/awesome-mcp-servers)** - A curated list of MCP servers by **[Stephen Akinyemi](https://github.com/appcypher)**
- **[Awesome Crypto MCP Servers by badkk](https://github.com/badkk/awesome-crypto-mcp-servers)** - A curated list of MCP servers by **[Luke Fan](https://github.com/badkk)**
- **[Open-Sourced MCP Servers Directory](https://github.com/chatmcp/mcp-directory)** - A curated list of MCP servers by **[mcpso](https://mcp.so)**
- **[Discord Server](https://glama.ai/mcp/discord)** – A community discord server dedicated to MCP by **[Frank Fiegel](https://github.com/punkpeye)**
- **[Smithery](https://smithery.ai/)** - A registry of MCP servers to find the right tools for your LLM agents by **[Henry Mao](https://github.com/calclavia)**
- **[PulseMCP](https://www.pulsemcp.com)** ([API](https://www.pulsemcp.com/api)) - Community hub & weekly newsletter for discovering MCP servers, clients, articles, and news by **[Tadas Antanavicius](https://github.com/tadasant)**, **[Mike Coughlin](https://github.com/macoughl)**, and **[Ravina Patel](https://github.com/ravinahp)**
- **[mcp-get](https://mcp-get.com)** - Command line tool for installing and managing MCP servers by **[Michael Latman](https://github.com/michaellatman)**
- **[mcp-cli](https://github.com/wong2/mcp-cli)** - A CLI inspector for the Model Context Protocol by **[wong2](https://github.com/wong2)**
- **[r/mcp](https://www.reddit.com/r/mcp)** – A Reddit community dedicated to MCP by **[Frank Fiegel](https://github.com/punkpeye)**
- **[MCP X Community](https://x.com/i/communities/1861891349609603310)** – A X community for MCP by **[Xiaoyi](https://x.com/chxy)**
- **[mcp-manager](https://github.com/zueai/mcp-manager)** - Simple Web UI to install and manage MCP servers for Claude Desktop by **[Zue](https://github.com/zueai)**
- **[MCPHub](https://github.com/Jeamee/MCPHub-Desktop)** – An Open Source MacOS & Windows GUI Desktop app for discovering, installing and managing MCP servers by **[Jeamee](https://github.com/jeamee)**
- **[MCP Badges](https://github.com/mcpx-dev/mcp-badges)** – Quickly highlight your MCP project with clear, eye-catching badges, by **[Ironben](https://github.com/nanbingxyz)**
- **[AiMCP](https://www.aimcp.info)** - A collection of MCP clients&servers to find the right mcp tools by **[Hekmon](https://github.com/hekmon8)**

## 🚀 Getting Started

### Using MCP Servers in this Repository
Typescript-based servers in this repository can be used directly with `npx`.

For example, this will start the [Memory](src/memory) server:
```sh
npx -y @modelcontextprotocol/server-memory
```

Python-based servers in this repository can be used directly with [`uvx`](https://docs.astral.sh/uv/concepts/tools/) or [`pip`](https://pypi.org/project/pip/). `uvx` is recommended for ease of use and setup.

For example, this will start the [Git](src/git) server:
```sh
# With uvx
uvx mcp-server-git

# With pip
pip install mcp-server-git
python -m mcp_server_git
```

Follow [these](https://docs.astral.sh/uv/getting-started/installation/) instructions to install `uv` / `uvx` and [these](https://pip.pypa.io/en/stable/installation/) to install `pip`.

### Using an MCP Client
However, running a server on its own isn't very useful, and should instead be configured into an MCP client. For example, here's the Claude Desktop configuration to use the above server:

```json
{
  "mcpServers": {
    "memory": {
      "command": "npx",
      "args": ["-y", "@modelcontextprotocol/server-memory"]
    }
  }
}
```

Additional examples of using the Claude Desktop as an MCP client might look like:

```json
{
  "mcpServers": {
    "filesystem": {
      "command": "npx",
      "args": ["-y", "@modelcontextprotocol/server-filesystem", "/path/to/allowed/files"]
    },
    "git": {
      "command": "uvx",
      "args": ["mcp-server-git", "--repository", "path/to/git/repo"]
    },
    "github": {
      "command": "npx",
      "args": ["-y", "@modelcontextprotocol/server-github"],
      "env": {
        "GITHUB_PERSONAL_ACCESS_TOKEN": "<YOUR_TOKEN>"
      }
    },
    "postgres": {
      "command": "npx",
      "args": ["-y", "@modelcontextprotocol/server-postgres", "postgresql://localhost/mydb"]
    }
  }
}
```

## 🛠️ Creating Your Own Server

Interested in creating your own MCP server? Visit the official documentation at [modelcontextprotocol.io](https://modelcontextprotocol.io/introduction) for comprehensive guides, best practices, and technical details on implementing MCP servers.

## 🤝 Contributing

See [CONTRIBUTING.md](CONTRIBUTING.md) for information about contributing to this repository.

## 🔒 Security

See [SECURITY.md](SECURITY.md) for reporting security vulnerabilities.

## 📜 License

This project is licensed under the MIT License - see the [LICENSE](LICENSE) file for details.

## 💬 Community

- [GitHub Discussions](https://github.com/orgs/modelcontextprotocol/discussions)

## ⭐ Support

If you find MCP servers useful, please consider starring the repository and contributing new servers or improvements!

---

Managed by Anthropic, but built together with the community. The Model Context Protocol is open source and we encourage everyone to contribute their own servers and improvements!<|MERGE_RESOLUTION|>--- conflicted
+++ resolved
@@ -113,10 +113,6 @@
 - **[Airtable](https://github.com/felores/airtable-mcp)** - Airtable Model Context Protocol Server.
 - **[Atlassian](https://github.com/sooperset/mcp-atlassian)** - Interact with Atlassian Cloud products (Confluence and Jira) including searching/reading Confluence spaces/pages, accessing Jira issues, and project metadata.
 - **[Google Tasks](https://github.com/zcaceres/gtasks-mcp)** - Google Tasks API Model Context Protocol Server.
-<<<<<<< HEAD
-- **[Fetch](https://github.com/zcaceres/fetch-mcp)** - A server that flexibly fetches HTML, JSON, Markdown, or plaintext
-- **[Google Calendar](https://github.com/v-3/google-calendar)** - Integration with Google Calendar to check schedules, find time, and add/delete events
-=======
 - **[Fetch](https://github.com/zcaceres/fetch-mcp)** - A server that flexibly fetches HTML, JSON, Markdown, or plaintext.
 - **[Glean](https://github.com/longyi1207/glean-mcp-server)** - A server that uses Glean API to search and chat.
 - **[AWS S3](https://github.com/aws-samples/sample-mcp-server-s3)** - A sample MCP server for AWS S3 that flexibly fetches objects from S3 such as PDF documents
@@ -128,6 +124,7 @@
 - **[Chroma](https://github.com/privetin/chroma)** - Vector database server for semantic document search and metadata filtering, built on Chroma
 - **[Markdownify](https://github.com/zcaceres/mcp-markdownify-server)** - MCP to convert almost anything to Markdown (PPTX, HTML, PDF, Youtube Transcripts and more)
 - **[Minima](https://github.com/dmayboroda/minima)** - MCP server for RAG on local files
+- **[Google Calendar](https://github.com/v-3/google-calendar)** - Integration with Google Calendar to check schedules, find time, and add/delete events
 
 ## 📚 Frameworks
 
@@ -135,8 +132,6 @@
 
 * [FastMCP](https://github.com/punkpeye/fastmcp) (TypeScript)
 * [EasyMCP](https://github.com/zcaceres/easy-mcp/) (TypeScript)
-
->>>>>>> 4c6dcc33
 
 ## 📚 Resources
 
