--- conflicted
+++ resolved
@@ -124,21 +124,18 @@
 - **[Tavily search](https://github.com/RamXX/mcp-tavily)** - An MCP server for Tavily's search & news API, with explicit site inclusions/exclusions
 - **[Todoist](https://github.com/abhiz123/todoist-mcp-server)** - Interact with Todoist to manage your tasks.
 - **[Vega-Lite](https://github.com/isaacwasserman/mcp-vegalite-server)** - Generate visualizations from fetched data using the VegaLite format and renderer.
+- **[Video Editor](https://github.com/burningion/video-editing-mcp)** - A Model Context Protocol Server to add, edit, and search videos with [Video Jungle](https://www.video-jungle.com/).
 - **[Windows CLI](https://github.com/SimonB97/win-cli-mcp-server)** - MCP server for secure command-line interactions on Windows systems, enabling controlled access to PowerShell, CMD, and Git Bash shells.
 - **[X (Twitter)](https://github.com/EnesCinr/twitter-mcp)** (by EnesCinr) - Interact with twitter API. Post tweets and search for tweets by query.
 - **[X (Twitter)](https://github.com/vidhupv/x-mcp)** (by vidhupv) - Create, manage and publish X/Twitter posts directly through Claude chat.
 - **[XMind](https://github.com/apeyroux/mcp-xmind)** - Read and search through your XMind directory containing XMind files.
 
-<<<<<<< HEAD
-- **[Video Editor](https://github.com/burningion/video-editing-mcp)** - A Model Context Protocol Server to add, edit, and search videos directly from your favorite LLM with [Video Jungle](https://www.video-jungle.com/).
-=======
 ## 📚 Frameworks
 
 These are high-level frameworks that make it easier to build MCP servers.
 
 * [EasyMCP](https://github.com/zcaceres/easy-mcp/) (TypeScript)
 * [FastMCP](https://github.com/punkpeye/fastmcp) (TypeScript)
->>>>>>> d3136cee
 
 ## 📚 Resources
 
